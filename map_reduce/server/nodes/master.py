from logging import LoggerAdapter
import time
from threading import Lock, Thread
from typing import Any

import Pyro4
import Pyro4.errors
from Pyro4 import Proxy, URI

from map_reduce.server.configs import ( DHT_NAME, MASTER_DATA, MASTER_BACKUP_KEY,
                                        MASTER_MAP_CODE, MASTER_REDUCE_CODE,
                                        REQUEST_TIMEOUT, MASTER_BACKUP_INTERVAL )
from map_reduce.server.utils import ( reachable, service_address, spawn_thread,
                                      kill_thread )
from map_reduce.server.logger import get_logger
logger = get_logger('mstr')


class TaskGroup:
    def __init__(self, pending = {}, assigned = {}, completed = {}):
        self.pending: dict = pending
        self.assigned: dict = assigned
        self.completed: dict = completed
    
    @property
    def any(self):
        return len(self.pending) > 0 or len(self.assigned) > 0
    
    @property
    def none(self):
        return len(self.pending) == 0 and len(self.assigned) == 0
    
    def set_as_complete(self, task_id):
        '''
        Searches for a task by id in the pending or assigned sections, then flags
        it as completed.
        '''
        for container in [self.pending, self.assigned]:
            if task_id in container:
                task = container.pop(task_id)
                self.completed[task_id] = task
                return True
        else:
            logger.error(f"Set task {task_id} as complete but couldn't find it")
            return False

    def reset(self):
        ''' Resets data to default. '''
        self.pending.clear()
        self.assigned.clear()
        self.completed.clear()
    
    def reset_assigned_to_pending(self):
        ''' Resets all assigned tasks to pending. '''
        self.pending.update(self.assigned)
        self.assigned.clear()

    def dump(self):
        ''' Returns data in tuple form. '''
        return (self.pending, self.assigned, self.completed)
    
    def load(self, ts: tuple):
        ''' Instances a new TaskGroup in tuple form. '''
        assert len(ts) == 3, 'Provided tuple must contain pending, assigned and completed tasks.'
        self.pending, self.assigned, self.completed = ts


@Pyro4.expose
class Master:
    '''
    Prime master server, redirects tasks to subscribed followers over the network.

    TODO:
        - Master backup in case of death.
            - Backup lock for awaiting.
        - Master recovery from backup.
        - Follower hang on master death.
    '''
    def __init__(self, address: URI):
        # Basic attribs.
        self._address = address
        
        # Tasking and workers.
        self._followers = set()
        self._idle_followers = set()
        self._map_tasks = TaskGroup()
        self._reduce_tasks = TaskGroup()
        self._results = []

        # Thread safety locks.
        self._followers_lock = Lock()
        self._map_tasks_lock = Lock()
        self._reduce_tasks_lock = Lock()
        self._results_lock = Lock()

        # Map/reduce functions, these stay serialized.
        self._map_function: bytes = None
        self._reduce_function: bytes = None

        # Threads.
        self._alive = False
        self._master_thread: Thread = None
        self._backup_thread: Thread = None

        global logger
        logger = LoggerAdapter(logger, {'IP': self._address.host})


    # Properties.
    @property
    def _dht_service(self) -> Proxy:
        ''' Returns a live proxy to the DHT service. '''
        with Pyro4.locateNS() as ns:
            return Proxy(service_address(ns.lookup(DHT_NAME)))


    # DHT layer.
    def _get_serialized_functions(self) -> tuple[bytes, bytes]:
        try:
            with self._dht_service as dht:
                map_serialized = dht.lookup(MASTER_MAP_CODE)
                reduce_serialized = dht.lookup(MASTER_REDUCE_CODE)
            if map_serialized is None or reduce_serialized is None:
                return None
            else:
                return (map_serialized, reduce_serialized)
        except Pyro4.errors.CommunicationError:
            return None

    def _get_request_data(self) -> dict:
        with self._dht_service as dht:
            return dht.lookup(MASTER_DATA)
    
    def _get_backup(self):
        ''' Loads data from backup if available. '''
        with self._dht_service as dht:
            return dht.lookup(MASTER_BACKUP_KEY)


    # Exposed RPCs.
    def subscribe(self, follower_address: URI):
        '''
        Subscribes a follower to the master.
        '''
        self._idle_followers.add(follower_address)
        logger.info(f'{follower_address} subscribed to master.')
    
    def report_task(self, follower: URI, task_id: int, task_func: bytes, result: Any):
        '''
        RPC to report task completion from a remote follower.
        '''
        # Set follower to idle.
        with self._followers_lock:
            if follower in self._followers:
                self._followers.remove(follower)
                self._idle_followers.add(follower)
            else:
                idle = 'marked as idle' if follower in self._idle_followers else 'not found'
                logger.error(f'Follower reported a task but was {idle}.')
        
        # Find the task's group and mark it as done.
        if task_func == self._map_function:
            # Get map result then group values by the result's key.
            with self._map_tasks_lock:
                self._map_tasks.set_as_complete(task_id)
            with self._reduce_tasks_lock:
                out_key, inter_val = result
                self._reduce_tasks.pending.setdefault(out_key, []).append(inter_val)
        elif task_func == self._reduce_function:
            # Get reduce results.
            with self._reduce_tasks_lock, self._results_lock:
                self._reduce_tasks.set_as_complete(task_id)
                out_val = result
                self._results.append(out_val)
        else:
            raise ValueError('Received a task function that is not map or reduce.')

    def start(self):
        '''
        Starts up the master server. Useful for delegating the start to other logic,
        such as the nameserver.
        '''
        # Start the master task-routing loop.
        logger.info('Started master.')
        self._alive = True
        self._master_thread = spawn_thread(self._master_loop)

    def stop(self):
        '''
        Stops the master server. Useful for delegating the stop to other logic,
        such as the nameserver.
        '''
        self._alive = False
        if self._master_thread:
            kill_thread(self._master_thread, logger, name='master')
        if self._backup_thread:
            kill_thread(self._backup_thread, logger, name='backup')
        logger.info('Stopped master.')


    # Helper methods.
    def _assign_task(self, tasks: TaskGroup, func: bytes) -> bool:
        '''
        Assign any pending task from the provided group to any idle worker.
        '''
        with self._followers_lock, self._map_tasks_lock, self._reduce_tasks_lock:
            if self._idle_followers:
                worker_addr = self._idle_followers.pop()
                if reachable(worker_addr):
                    with Proxy(worker_addr) as worker:
                        if tasks.pending:
                            task_id, task = tasks.pending.popitem()
                            tasks.assigned[task_id] = task
                            self._followers.add(worker_addr)
                            worker.do(task_id, task, func)
                            logger.info(f'Dispatched task {task_id} to worker {worker_addr.host}.')
                            return True
        return False
    
    # def _master_loop(self):
    #     '''
    #     Main loop of the master server.
    #     '''
    #     # Timeout until leader election.
    #     time.sleep(5)

    #     # Enter main loop.
    #     while self._alive:
    #         if self._map_function is None:
    #             try:
    #                 if sf := self._get_serialized_functions():
    #                     logger.info('Found map-reduce request.')
    #                     self._map_function, self._reduce_function = sf
    #                     continue
    #             except (Pyro4.errors.CommunicationError, Pyro4.errors.NamingError):
    #                 pass
    #         elif 
    #         time.sleep(REQUEST_TIMEOUT)
    #             # Get map and reduce functions.
    #             functions = self._get_serialized_functions()
    #             if functions is None:
    #                 logger.error('Could not get map and reduce functions.')
    #                 continue
    #             else:
    #                 self._map_function, self._reduce_function = functions

    def _master_loop(self):
        '''
        Main loop of the master server.
        '''
        # Await nameserver, DHT and a request.
        while self._alive:
            try:
                if sf := self._get_serialized_functions():
                    logger.info('Found map-reduce request.')
                    self._map_function, self._reduce_function = sf
                    break
            except (Pyro4.errors.CommunicationError, Pyro4.errors.NamingError):
                time.sleep(REQUEST_TIMEOUT)
        
        # Timeout 
        time.sleep(5)

        # Startup begins.
        # self._start_time = time.time()

        # Check for backup.
        if self._alive:
            if backup := self._get_backup():
                # Load tasks, assume the assigned tasks have to be redone.
                self._map_tasks.load(backup[0])
                self._map_tasks.reset_assigned_to_pending()
                self._reduce_tasks.load(backup[1])
                self._reduce_tasks.reset_assigned_to_pending()

                # Load followers, assume all as idle.
                self._followers.clear()
                self._idle_followers = backup[2]

                # Load results.
                self._results.clear()
                self._results = backup[3]

                logger.info('Loaded backup from previous master.')
            else:
                # Split the input data into smaller chunks, which will be mapped.
                self._map_tasks.reset()
                self._reduce_tasks.reset()
                self._map_tasks.pending = self._get_request_data()

                logger.info('No backup found. Started from scratch.')

        # Start backing up data.
        if self._alive:
            self._backup_thread = spawn_thread(self._backup_loop)

        # Await all map tasks.
        logger.info('Started map tasks.')
        while self._alive and self._map_tasks.any:
            self._assign_task(self._map_tasks, self._map_function)
            time.sleep(REQUEST_TIMEOUT)

<<<<<<< HEAD
    # valida un split local
    # creo que no hace falta
    def validate_split(self, split):
        pass

    # revisa si existe el split local
    # creo que no hace falta
    def contains_split(self, split):
        pass

    # follower termina su tarea map y notifica sobre la ubicación de la salida
    def map_response(self):
        pass

    # follower termina su tarea reduce asignada y notifica sobre la ubicación de la salida
    def reduce_response(self):
        pass

    # divide los datos de entrada en splits
    def split_input_data(self, input_data, size):
        id = 0 
        for i in range(0, len(input_data), size):
            yield (id, input_data[i:i + size])
            id = id + 1

    def get_split(self, id):
        for current_id, current_data in self._splits:
            if(current_id == id):
                return current_data
        return False
=======
        # Await all reduce tasks.
        logger.info('Started reduce tasks')
        while self._alive and self._reduce_tasks.any:
            self._assign_task(self._reduce_tasks, self._reduce_function)
            time.sleep(REQUEST_TIMEOUT)
        
        # Post results to DHT and notify the request if finished.
        logger.info('Committing final results to DHT.')
        if self._alive:
            with self._dht_service as dht:
                dht.insert('map-reduce/final-results', self._results)
>>>>>>> 55f75712
    
    def _backup_loop(self):
        '''
        Main loop of the master server periodic backup task.
        '''
        logger.info('Started backup thread.')
        while self._alive:
            try:
                # Backup the current state. Lock up all threads to prevent interference.
                with ( self._followers_lock, self._results_lock,
                       self._map_tasks_lock, self._reduce_tasks_lock,
                       self._dht_service as dht ):
                    dht.insert(MASTER_BACKUP_KEY, (self._map_tasks.dump(),
                                                   self._reduce_tasks.dump(),
                                                   self._followers | self._idle_followers,
                                                   self._results))
            except Pyro4.errors.CommunicationError:
                logger.info("Couldn't backup data.") 
            time.sleep(MASTER_BACKUP_INTERVAL)<|MERGE_RESOLUTION|>--- conflicted
+++ resolved
@@ -300,38 +300,6 @@
             self._assign_task(self._map_tasks, self._map_function)
             time.sleep(REQUEST_TIMEOUT)
 
-<<<<<<< HEAD
-    # valida un split local
-    # creo que no hace falta
-    def validate_split(self, split):
-        pass
-
-    # revisa si existe el split local
-    # creo que no hace falta
-    def contains_split(self, split):
-        pass
-
-    # follower termina su tarea map y notifica sobre la ubicación de la salida
-    def map_response(self):
-        pass
-
-    # follower termina su tarea reduce asignada y notifica sobre la ubicación de la salida
-    def reduce_response(self):
-        pass
-
-    # divide los datos de entrada en splits
-    def split_input_data(self, input_data, size):
-        id = 0 
-        for i in range(0, len(input_data), size):
-            yield (id, input_data[i:i + size])
-            id = id + 1
-
-    def get_split(self, id):
-        for current_id, current_data in self._splits:
-            if(current_id == id):
-                return current_data
-        return False
-=======
         # Await all reduce tasks.
         logger.info('Started reduce tasks')
         while self._alive and self._reduce_tasks.any:
@@ -343,7 +311,6 @@
         if self._alive:
             with self._dht_service as dht:
                 dht.insert('map-reduce/final-results', self._results)
->>>>>>> 55f75712
     
     def _backup_loop(self):
         '''
